"""
======
pyMelt
======

A python package for performing mantle melting calculations.

<<<<<<< HEAD
Developed and maintained by Simon Matthews (simonm@hi.is), Kevin Wong, and Matthew Gleeson.
=======
Developed and maintained by Simon Matthews (simonm@hi.is), Kev Wong and Matt Gleeson.
>>>>>>> 3928168b

This module facilitates calculations for melting of heterogeneous mantle, based on empirical
parameterisations of the melting functions. The calculations assume complete thermal equilibrium
and complete chemical disequilibrium between adjacent mantle lithologies. Various tools are
provided for performing decompression melting calculations.
"""

<<<<<<< HEAD
__version__ = "2.00"
__author__ = "Simon Matthews, Kevin Wong, Matthew Glesson"
=======
__version__ = "1.960"
__author__ = "Simon Matthews, Kevin Wong, Matthew Gleeson"
>>>>>>> 3928168b

from pyMelt import lithologies
from pyMelt import geosettings
from pyMelt.mantle_class import mantle
from pyMelt.lithology_classes import hydrousLithology

__all__ = ['hydrousLithology', 'mantle', 'lithologies', 'geosettings']<|MERGE_RESOLUTION|>--- conflicted
+++ resolved
@@ -5,11 +5,9 @@
 
 A python package for performing mantle melting calculations.
 
-<<<<<<< HEAD
+
 Developed and maintained by Simon Matthews (simonm@hi.is), Kevin Wong, and Matthew Gleeson.
-=======
-Developed and maintained by Simon Matthews (simonm@hi.is), Kev Wong and Matt Gleeson.
->>>>>>> 3928168b
+
 
 This module facilitates calculations for melting of heterogeneous mantle, based on empirical
 parameterisations of the melting functions. The calculations assume complete thermal equilibrium
@@ -17,13 +15,9 @@
 provided for performing decompression melting calculations.
 """
 
-<<<<<<< HEAD
 __version__ = "2.00"
 __author__ = "Simon Matthews, Kevin Wong, Matthew Glesson"
-=======
-__version__ = "1.960"
-__author__ = "Simon Matthews, Kevin Wong, Matthew Gleeson"
->>>>>>> 3928168b
+
 
 from pyMelt import lithologies
 from pyMelt import geosettings
