
# pyMelt mantle melting library

[![Python package](https://github.com/simonwmatthews/pyMelt/actions/workflows/python-package.yml/badge.svg)](https://github.com/simonwmatthews/pyMelt/actions/workflows/python-package.yml)
[![flake8](https://github.com/simonwmatthews/pyMelt/actions/workflows/flake8.yml/badge.svg)](https://github.com/simonwmatthews/pyMelt/actions/workflows/flake8.yml)
[![Documentation Status](https://readthedocs.org/projects/pymelt/badge/?version=latest)](https://pymelt.readthedocs.io/en/latest/?badge=latest)
[![PyPI version](https://badge.fury.io/py/pyMelt.svg)](https://badge.fury.io/py/pyMelt)

[![Binder](https://mybinder.org/badge_logo.svg)](https://mybinder.org/v2/gh/simonwmatthews/pyMelt/HEAD?labpath=docs%2Ftutorial%2Ftutorial1.ipynb)
[![DOI](https://zenodo.org/badge/259243892.svg)](https://zenodo.org/badge/latestdoi/259243892)

## Introduction

pyMelt is a python library for calculating the melting behaviour of mantle comprising multiple lithologies. The pyMelt library implements the melting equations developed by Phipps Morgan (2001), alongside many existing lherzolite and pyroxenite melting parameterisations.

Parameters that can be calculated:

* The geotherm for decompressing mantle
* Melt fractions for each lithology
* Crustal thickness for passive-upwelling at a mid-ocean ridge
* Crystallisation temperatures (following the method in Matthews et al., 2016)
* Magma flux at intra-plate settings
* Lava trace element concentrations

The `hydrousLithology` module allows hydrous melting to be approximated given any anhydrous lithology melting model using a modified version of the Katz et al. (2003) hydrous melting equations.

## Documentation
Full documentation, further information about the package, and a tutorial for getting started are
provided at [pymelt.readthedocs.io](http://pymelt.readthedocs.io).

## Installation
pyMelt is available on pip, and can be installed by running `pip install pyMelt` in a terminal.

## Run pyMelt on the cloud with myBinder
[![Binder](https://mybinder.org/badge_logo.svg)](https://mybinder.org/v2/gh/simonwmatthews/pyMelt/HEAD?labpath=docs%2Ftutorial%2Ftutorial1.ipynb)
You can use pyMelt and go through the tutorials right now without installing anything.

## pyMelt_MultiNest
pyMelt can be used in conjunction with the MultiNest algorithm (Feroz and Hobson, 2008; Feroz et al., 2009, 2013) via its python frontend, pyMultinest (Buchner et al., 2014). This permits the inversion of measured data (e.g. crystallisation temperature, crustal thickness) to obtain unknowns (e.g. potential temperature) via Bayesian inference. More details of the inversion methods are provided in Matthews et al., 2021.

For pyMelt_MultiNest to work, MultiNest and pyMultinest must be installed. The user is directed to the [pyMultinest installation instructions](https://johannesbuchner.github.io/PyMultiNest/) for further guidance.

Note that the pyMelt_MultiNest library is built for an old version of pyMelt and has not yet been updated.

## Citing pyMelt
<<<<<<< HEAD
If pyMelt enables or aids your research please cite the release you used. The latest release is v2.00, but does not yet have a doi. The most recent zenodo release is for v1.915:
[![DOI](https://zenodo.org/badge/DOI/10.5281/zenodo.5513675.svg)](https://doi.org/10.5281/zenodo.5513675)

A manuscript describing the module has been submitted to Volcanica. A pre-print is available on [EarthArxiv](https://doi.org/10.31223/X5JP7X).
=======
If pyMelt enables or aids your research please cite the [pyMelt preprint](https://doi.org/10.31223/X5JP7X), hosted on EarthArXiv. To ensure reproducibility please also state the version of pyMelt that you used. The latest release is v1.960, which is archived in a Zenodo repository with DOI:
[![DOI](https://zenodo.org/badge/259243892.svg)](https://zenodo.org/badge/latestdoi/259243892)
>>>>>>> 3928168b

You should also cite the relevant publications for the pure-lithology melting models. If you use our models, you should cite:

Matthews, S., Wong, K., Shorttle, O., Edmonds, M., & Maclennan, J. (2021). Do olivine crystallization temperatures faithfully record mantle temperature variability?. Geochemistry, Geophysics, Geosystems, 22(4), e2020GC009157. https://doi.org/10.1029/2020GC009157

See the documentation for the citations for the other models included in pyMelt.<|MERGE_RESOLUTION|>--- conflicted
+++ resolved
@@ -43,15 +43,8 @@
 Note that the pyMelt_MultiNest library is built for an old version of pyMelt and has not yet been updated.
 
 ## Citing pyMelt
-<<<<<<< HEAD
-If pyMelt enables or aids your research please cite the release you used. The latest release is v2.00, but does not yet have a doi. The most recent zenodo release is for v1.915:
-[![DOI](https://zenodo.org/badge/DOI/10.5281/zenodo.5513675.svg)](https://doi.org/10.5281/zenodo.5513675)
-
-A manuscript describing the module has been submitted to Volcanica. A pre-print is available on [EarthArxiv](https://doi.org/10.31223/X5JP7X).
-=======
 If pyMelt enables or aids your research please cite the [pyMelt preprint](https://doi.org/10.31223/X5JP7X), hosted on EarthArXiv. To ensure reproducibility please also state the version of pyMelt that you used. The latest release is v1.960, which is archived in a Zenodo repository with DOI:
 [![DOI](https://zenodo.org/badge/259243892.svg)](https://zenodo.org/badge/latestdoi/259243892)
->>>>>>> 3928168b
 
 You should also cite the relevant publications for the pure-lithology melting models. If you use our models, you should cite:
 
